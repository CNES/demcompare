--- conflicted
+++ resolved
@@ -28,13 +28,9 @@
 ### Fixed
 - Fix numpy, cython pip upgrade install [#37]
 - Fix remove_outliers no_data 0 bug. [#43]
-<<<<<<< HEAD
 - Clean Makefile [#44]
 - Fix install numpy, cython and upgrade pip [#35]
-=======
 - Fix input images orientation possible bug [#49]
-
->>>>>>> d4141537
 
 ## 0.1.0 First Open Source Official Release (July 2020)
 
